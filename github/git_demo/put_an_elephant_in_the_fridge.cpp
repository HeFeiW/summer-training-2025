#include<iostream>
using namespace std;

void open_the_fridge() {
    // add code here
<<<<<<< HEAD
	cout<<"open the fridge"<<endl;  
=======
     cout << "open the fridge"<<endl;
>>>>>>> 5225aa5b
}
void put_the_elephant_in() {
    // add code here
    cout << "put the elephant in"<<endl;
}

void close_the_fridge() {
    // add code here
    cout << "close the fridge"<<endl;
}

void warning() {
    cout << "this function is not implemented yet!" << endl;
}

void put_the_elephant_in_the_fridge() {
    warning();
    // open_the_fridge();
    // put_the_elephant_in();
    // close_the_fridge();
}

int main() {
    put_the_elephant_in_the_fridge();
    return 0;
}<|MERGE_RESOLUTION|>--- conflicted
+++ resolved
@@ -3,11 +3,7 @@
 
 void open_the_fridge() {
     // add code here
-<<<<<<< HEAD
 	cout<<"open the fridge"<<endl;  
-=======
-     cout << "open the fridge"<<endl;
->>>>>>> 5225aa5b
 }
 void put_the_elephant_in() {
     // add code here
